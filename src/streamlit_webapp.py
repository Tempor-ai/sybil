--- conflicted
+++ resolved
@@ -113,11 +113,7 @@
       # Display entire dataset with option to scroll
 
     st.session_state.time_col = dataset.columns[0]  # Default to first column for time
-<<<<<<< HEAD
     target_col = dataset.columns[-1]
-=======
-    target_col = dataset.columns[1]  # Default to second column for target
->>>>>>> a3fb9a9d
 
     st.session_state.time_col = dataset.columns[0]
     st.session_state.target_col = dataset.columns[-1]
@@ -194,7 +190,6 @@
 
     # Train model button and logic
     if st.button("Train Model"):
-<<<<<<< HEAD
 
         
         # Train model with 80-20 split
@@ -202,11 +197,6 @@
         train_data = prepare_dataset_forecast(train_df, st.session_state.time_col, target_col)
         # st.write(train_df.shape[1])
         # st.write(train_data)
-=======
-        # Train model with 80-20 split
-        train_df, test_df = split_dataset(st.session_state.dataset, st.session_state.time_col, target_col)
-        train_data = prepare_dataset_forecast(train_df, st.session_state.time_col, target_col)
->>>>>>> a3fb9a9d
         with st.spinner("Training model..."):
             api_json = {
                 'data': train_data,
@@ -250,7 +240,6 @@
 
         if future_dataset is not None:
             st.write("## Future Dataset Preview")
-<<<<<<< HEAD
             future_time_col = future_dataset.columns[0]
             future_dataset[future_time_col] = future_dataset[future_time_col].astype(str)
             st.dataframe(future_dataset)
@@ -260,12 +249,6 @@
             # future_target_col = future_dataset.columns[-1] if len(future_dataset.columns) > 1 else None
             future_target_col=target_col
             # st.write(future_target_col)
-=======
-            st.dataframe(future_dataset)
-
-            future_time_col = future_dataset.columns[0]
-            future_target_col = future_dataset.columns[1] if len(future_dataset.columns) > 1 else None
->>>>>>> a3fb9a9d
             st.write("#### Training Model Response")
             json_string = json.dumps(st.session_state.train_response, indent=4)
             st.write(f"```json\n{json_string}\n```")
@@ -290,7 +273,6 @@
                     # Update model in session state
                     st.session_state.model = train_json_out['model']
 
-<<<<<<< HEAD
                     future_test_data = future_dataset.copy()
                     # st.dataframe(future_test_data)
                     # st.write("debugging")
@@ -304,13 +286,6 @@
                     # st.dataframe(future_test_data)
                     future_test_data_list = future_test_data.values.tolist()
                     # st.write(future_test_data_list)
-=======
-                    future_test_data = future_dataset[[future_time_col]].copy()
-                    future_test_data[future_time_col] = pd.to_datetime(future_test_data[future_time_col]).astype(str)
-
-                    future_test_data_list = future_test_data.values.tolist()
-
->>>>>>> a3fb9a9d
                     with st.spinner("Forecasting future data..."):
                         api_json = {
                             'model': st.session_state.model,
@@ -377,7 +352,6 @@
 
                 st.plotly_chart(fig)
 
-<<<<<<< HEAD
                 # If the future dataset contains actual values, plot them,also check if the data is multivariate then dont plot
                 # Check if future_target_col is not None, if the column doesn't have all NaN values,
                 # and if the dataset is not multivariate (i.e., it has two or fewer columns).
@@ -442,67 +416,6 @@
                 future_dataset_to_csv = future_forecast_df.copy()
                 # Convert the DataFrame to CSV
                 csv = future_dataset_to_csv.to_csv(index=False).encode('utf-8')
-=======
-                # If the future dataset contains actual values, plot them
-                if future_target_col is not None and not future_dataset[future_target_col].isna().all():
-                    st.write("#### Future Forecast with Actual Values")
-
-                    # Convert future_time_col to datetime
-                    future_dataset[future_time_col] = pd.to_datetime(future_dataset[future_time_col])
-                    future_forecast_df[future_time_col] = pd.to_datetime(future_forecast_df[future_time_col])
-
-                    # Create Plotly plot
-                    fig = go.Figure()
-
-                    # Add training data trace
-                    fig.add_trace(go.Scatter(
-                        x=pd.to_datetime(st.session_state.dataset[st.session_state.time_col]),
-                        y=st.session_state.dataset[target_col],
-                        mode='lines+markers',
-                        name='Training Data',
-                        line=dict(color='black'),
-                    ))
-
-                    # Add actual values trace
-                    fig.add_trace(go.Scatter(
-                        x=future_dataset[future_time_col],
-                        y=future_dataset[future_target_col],
-                        mode='lines+markers',
-                        name='Actual Values',
-                        line=dict(color='black')
-                    ))
-
-                    # Add future forecast trace
-                    fig.add_trace(go.Scatter(
-                        x=future_forecast_df[future_time_col],
-                        y=future_forecast_df['sybil_forecast'],
-                        mode='lines',
-                        name='Future Forecast',
-                        line=dict(color='blue')
-                    ))
-
-                    # Add vertical line for the end of training
-                    end_of_training_date = pd.to_datetime(
-                        st.session_state.dataset[st.session_state.time_col].iloc[-1])
-                    fig.add_vline(x=end_of_training_date, line=dict(color='black', dash='dash'),
-                                  name='End of Training')
-
-                    # Update layout
-                    fig.update_layout(
-                        xaxis_title="Date",
-                        yaxis_title="Value",
-                        legend_title="Legend"
-                    )
-
-                    st.plotly_chart(fig)
-
-                future_dataset = pd.concat([future_dataset, future_forecast_df['sybil_forecast']], axis=1)
-                st.write("### Future Dataset with Forecasted and Actual Values")
-                st.dataframe(future_dataset)
-
-                # Convert the DataFrame to CSV
-                csv = future_dataset.to_csv(index=False).encode('utf-8')
->>>>>>> a3fb9a9d
 
                 # Get the name of the uploaded file
                 input_file_name = st.session_state.future_file_name.split('.')[0]
