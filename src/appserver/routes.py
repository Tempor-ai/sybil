from fastapi import APIRouter
from pydantic import BaseModel

import pickle
import pandas as pd
from models.modelwrappers import AbstractModel, ModelFactory
from typing import Union, List
import blosc
import base64
import numpy as np
import logging
from fastapi.encoders import jsonable_encoder

logger = logging.getLogger(__name__)
router = APIRouter()


class Parameters(BaseModel):
    base_models: Union[List['Model'], None] = None


class Model(BaseModel):
    type: str
    score: Union[List[str], None] = None
    param: Union[Parameters, None] = None


class TrainRequest(BaseModel):
    data: List[List[Union[str, int, float]]]
    model: Union[Model, None] = None


class Evaluation(BaseModel):
    type: str
    value: float


class TrainResponse(BaseModel):
    model: str
    type: str
    evaluation: Union[List[Evaluation], None] = None


@router.get('/')
def index():
    pass


@router.post('/train')
async def train(train_request: TrainRequest):

    logger.debug("TrainRequest: %s", train_request)

    dataset = AbstractModel.prepare_dataset(pd.DataFrame(train_request.data))

    # Get optional user specs
    model_info = train_request.model

    # If user did not pass in the model spec
    if model_info is None:
<<<<<<< HEAD
        model_info = Model(type="meta_wa",
                           score=["smape", "mape"])

    model_info_json = jsonable_encoder(model_info)


    # Create model objects from the spec user passed in
    model = ModelFactory.create_model(dataset,
                                      model_type=model_info_json["type"],
                                      scorers=model_info_json["score"],
                                      model_params=model_info_json["param"])
=======
        # Create model objects with the ModelFactory defaults
        model = ModelFactory.create_model(dataset)
    else:
        # Create model objects from the spec user passed in
        model = ModelFactory.create_model(dataset,
                                          model_type=model_info.type,
                                          scorers=model_info.score,
                                          model_params=model_info.param)
>>>>>>> 6721972f

    # Train model
    training_info = model.train(dataset)

    # Serialize, compress, and finally encode model in base64 ASCII, so it can be sent in JSON
    output_model = base64.b64encode(blosc.compress(pickle.dumps(training_info['model'])))

    # Build evaluation JSON for response
    evaluation = []
    for evaluation_type in training_info["evaluation"]:
        evaluation.append(Evaluation(type=evaluation_type,
                                     value=training_info["evaluation"][evaluation_type]
                                     ))
    if len(evaluation) == 0:
        evaluation = None

    # There is dynamacism in the evaluation field
    return TrainResponse(model=output_model,
                         type=training_info["type"],
                         evaluation=evaluation
                         )


class ForecastRequest(BaseModel):
    model: str
    predicts: List[Union[int, str]]


class ForecastResponse(BaseModel):
    data: List[Union[List[Union[int, str, float]], float]]


@router.post('/forecast')
async def forecast(forecast_request: ForecastRequest):

    logger.debug("ForecastRequest: %s", forecast_request)

    # Decode model from base64 ASCII, decompress, and final deserialize
    model = pickle.loads(blosc.decompress(base64.b64decode(forecast_request.model)))

    # TODO Model currently does not support dates, array is converted into number of steps
    num_steps = len(forecast_request.predicts)
    output = model.predict(lookforward=num_steps)

    return ForecastResponse(data=output)<|MERGE_RESOLUTION|>--- conflicted
+++ resolved
@@ -48,9 +48,7 @@
 
 @router.post('/train')
 async def train(train_request: TrainRequest):
-
     logger.debug("TrainRequest: %s", train_request)
-
     dataset = AbstractModel.prepare_dataset(pd.DataFrame(train_request.data))
 
     # Get optional user specs
@@ -58,28 +56,15 @@
 
     # If user did not pass in the model spec
     if model_info is None:
-<<<<<<< HEAD
-        model_info = Model(type="meta_wa",
-                           score=["smape", "mape"])
-
-    model_info_json = jsonable_encoder(model_info)
-
-
-    # Create model objects from the spec user passed in
-    model = ModelFactory.create_model(dataset,
-                                      model_type=model_info_json["type"],
-                                      scorers=model_info_json["score"],
-                                      model_params=model_info_json["param"])
-=======
         # Create model objects with the ModelFactory defaults
         model = ModelFactory.create_model(dataset)
     else:
+        model_info_json = jsonable_encoder(model_info)
         # Create model objects from the spec user passed in
         model = ModelFactory.create_model(dataset,
-                                          model_type=model_info.type,
-                                          scorers=model_info.score,
-                                          model_params=model_info.param)
->>>>>>> 6721972f
+                                          model_type=model_info_json["type"],
+                                          scorers=model_info_json["score"],
+                                          model_params=model_info_json["param"])        
 
     # Train model
     training_info = model.train(dataset)
