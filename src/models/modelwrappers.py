--- conflicted
+++ resolved
@@ -26,12 +26,9 @@
         self.type = type
         self.scorers = scorers if isinstance(scorers, list) else [scorers]
         self.train_idx = None
-<<<<<<< HEAD
+        self.isExogenous = False
         self.rnn_model = rnn_model
         self.rnn_model_ckpt =rnn_model_ckpt
-=======
-        self.isExogenous = False
->>>>>>> e87fc044
 
     def score(self, y: pd.Series, X: pd.DataFrame=None) -> dict:
         """
@@ -78,37 +75,16 @@
         if data.shape[1] > 1:  # Exogenous variables are present
             self.isExogenous = True
         else:
-<<<<<<< HEAD
-            X = None
-            y_train, y_test = train_test_split(y,
-                                               test_size=test_size,
-                                               shuffle=False)
-            X_train, X_test = None, None
-
+            self.isExogenous = False
+
+        y_train, y_test, X_train, X_test = train_test_split(y, X, test_size=test_size, shuffle=False)
         print(f"Training model {self.type} on {len(y_train)} samples. (TRAIN DATA)")
-        self._train(y=y_train, X=X_train)
+        self._train(y=y_train, X=X_train, isExogenous=self.isExogenous)
         scores = self.score(y_test, X=X_test)
 
         self.train_idx = data.index
         print(f"Training model {self.type} on {len(y)} samples. (FULL DATA)")
-        self._train(y=y, X=X)  # Refit with full data
-=======
-            self.isExogenous = False
-            # X = None
-            # y_train, y_test = train_test_split(y,
-            #                                    test_size=test_size,
-            #                                    shuffle=False)
-            # X_train, X_test = None, None
-
-        y_train, y_test, X_train, X_test = train_test_split(y, X, test_size=test_size, shuffle=False)
-        print(f"Training model {self.type} on {len(y_train)} samples. (TEST)")
-        self._train(y=y_train, X=X_train, isExogenous=self.isExogenous)
-        scores = self.score(y_test, X=X_test)
-
-        self.train_idx = data.index
-        print(f"Training model {self.type} on {len(y)} samples. (FULL)")
         self._train(y=y, X=X, isExogenous=self.isExogenous)  # Refit with full data
->>>>>>> e87fc044
 
         return {'model': self,
                 'type': self.type,
@@ -198,23 +174,14 @@
         else:
             self.model.fit(y_time_series)
 
-<<<<<<< HEAD
-    def _predict(self, lookforward: int=1, X: pd.DataFrame=None) -> np.ndarray:
-        if X is not None and has_argument(self.model.fit, 'future_covariates'):
-=======
     def _predict(self, lookforward: int=1, X: pd.DataFrame=None, isExogenous: bool = False)-> np.ndarray:
         X = None if isExogenous is False else X
-        if X is not None and has_argument(self.darts_model.fit, 'future_covariates'):
->>>>>>> e87fc044
+        if X is not None and has_argument(self.model.fit, 'future_covariates'):
             X_ts = TimeSeries.from_dataframe(X)
             y_ts = self.model.predict(n=lookforward, future_covariates=X_ts)
         else:
-<<<<<<< HEAD
-            y_ts = self.model.predict(n=lookforward)
-=======
             y_ts = self.darts_model.predict(n=lookforward)
             value = y_ts.values().ravel()
->>>>>>> e87fc044
         return y_ts.values().ravel()
 
 class NeuralProphetWrapper(AbstractModel):
@@ -230,13 +197,7 @@
         model = self.neuralProphet_model.fit(data, external_base_model_config)
         self.model = model
 
-        # return TrainResponse 
-
     def _predict(self, lookforward: int=1, X: pd.DataFrame=None, isExogenous: bool = False)-> np.ndarray:
-        # if X is not None and has_argument(self.neuralProphet_model.fit, 'future_covariates'):
-        #     X_ts = TimeSeries.from_dataframe(X)
-        #     y_ts = self.neuralProphet_model.predict(n=lookforward, future_covariates=X_ts)
-        # else:
         y_ts = self.neuralProphet_model.predict(X, self.model)
         return y_ts
 
@@ -256,26 +217,17 @@
         base_scores = {}
 
         for model in self.base_models:
-<<<<<<< HEAD
-            print(f"\nFitting base model: {model.type}")
-            model._train(y_base)
-            y_pred = model.predict(len(y_meta))
-            base_scores[model.type] = main_scorer(y_meta, y_pred)
-            print(f"{model.type} {main_scorer.__name__} test score: {base_scores[model.type]}")
-            model._train(y)
-            model.train_idx = y.index
-=======
             y_base, y_meta, X_base, X_meta = train_test_split(y, X, test_size=0.2, shuffle=False)
             df_base = X_base.join(y_base)
             df_meta = X_meta.join(y_meta)
             df_combined = X.join(y)
-            print(f"Fitting base model: {model.type}")
+            print(f"\nFitting base model: {model.type}")
 
             if model.isExternalModel():
                 model._train(df_base, model.base_model_config)
                 y_pred = model.predict(lookforward=len(y_meta), X=X_meta)
                 base_scores[model.type] = main_scorer(y_meta, y_pred)
-                print(f"{main_scorer.__name__} test score: {base_scores[model.type]}")
+                print(f"{model.type} {main_scorer.__name__} test score: {base_scores[model.type]}")
                 base_predictions.append(y_pred)
                 model._train(df_combined, model.base_model_config)  # Refit with full data
                 model.train_idx = y.index
@@ -285,12 +237,11 @@
                 model._train(y_base)
                 y_pred = model.predict(len(y_meta))
                 base_scores[model.type] = main_scorer(y_meta, y_pred)
-                print(f"{main_scorer.__name__} test score: {base_scores[model.type]}")
+                print(f"{model.type} {main_scorer.__name__} test score: {base_scores[model.type]}")
                 base_predictions.append(y_pred)
                 model._train(y)
                 model.train_idx = y.index
             
->>>>>>> e87fc044
         total_score = sum(base_scores.values())
         self.models_weights = {model.type: base_scores[model.type] / total_score
                                for model in self.base_models}
@@ -356,21 +307,12 @@
         main_scorer = self.scorers[0]
 
         for model in self.base_models:
-<<<<<<< HEAD
-            print(f"\nFitting base model: {model.type}")
-            model._train(y_base, X=X_base)
-            y_pred = model.predict(lookforward=len(y_meta), X=X_meta)
-            base_predictions.append(y_pred)
-            test_score = main_scorer(y_meta, y_pred)
-            print(f"{model.type} {main_scorer.__name__} test score: {test_score}")
-            model._train(y, X=X)  # Refit with full data
-=======
             y_base, y_meta, X_base, X_meta = train_test_split(y, X, test_size=0.2, shuffle=False)
             df_base = X_base.join(y_base)
             df_meta = X_meta.join(y_meta)
             df_combined = X.join(y)
 
-            print(f"Fitting base model: {model.type}")
+            print(f"\nFitting base model: {model.type}")
             if model.isExternalModel():
                 model._train(df_base, model.base_model_config)
                 y_pred = model.predict(lookforward=len(y_meta), X=X_meta)
@@ -380,10 +322,11 @@
                 model._train(y_base, X=X_base)
                 y_pred = model.predict(lookforward=len(y_meta), X=X_meta)
                 base_predictions.append(y_pred)
-                model._train(y, X=X)  # Refit with full data
+                test_score = main_scorer(y_meta, y_pred)
+            print(f"{model.type} {main_scorer.__name__} test score: {test_score}")
+            model._train(y, X=X)  # Refit with full data
             
 
->>>>>>> e87fc044
 
         # Use linear regression to learn the weights
         base_predictions = np.column_stack(base_predictions)
@@ -394,15 +337,8 @@
 
     def _predict(self, lookforward: int=1, X: pd.DataFrame=None, isExogenous: bool = False) -> np.ndarray:
         base_predictions = [model.predict(lookforward, X) for model in self.base_models]
-<<<<<<< HEAD
         base_predictions = np.column_stack(base_predictions)
         meta_predictions = self.regressor.predict(base_predictions)
-=======
-        X_meta = np.column_stack(base_predictions)
-        # X_meta_df=pd.DataFrame(data=X_meta, index=X.index).dropna()
-        # X_meta_filter = X_meta_df.values
-        meta_predictions = self.regressor.predict(X_meta)
->>>>>>> e87fc044
         return meta_predictions.ravel()
 
 
