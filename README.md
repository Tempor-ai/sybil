--- conflicted
+++ resolved
@@ -2,15 +2,7 @@
 
 1) Create your new branch from the existing **develop** branch (not from **main** or any of the staging branches). The **develop** branch contains the up-to-date code for SYBIL needed to branch off of.
 2) As this is your branch, feel free to commit and push in your code however you like. Also, be sure to frequently merge _from_ the **develop** branch, in case there are any new updates in the **develop** branch.
-<<<<<<< HEAD
-3) Once you feel like your branch is ready to be integrated into the greater source code, create a Pull Request (PR) to merge into your respective milestone staging branch. For example, **m2_staging** or **m3_staging**.
-4) Address any comments for feedback for PR until the reviewer approves. The reviewer will then merge your branch with the respective staging branch.
-5) Once we have completed a certain milestone, we will release that milestone's staging branch to **main** branch, which is used for user acceptance if not for production.
-
-
-=======
 3) If you want to integrate into the greater source code, move your code into one of the four directories: **src**, **test**, **examples**, and **datasets**. If the directory does not exist in the existing source code, feel free to create that directory. 
 4) Once you feel like your branch is ready to be integrated, create a Pull Request (PR) to merge into your respective milestone staging branch. For example, **m2_staging** or **m3_staging**.
 5) Address any comments for feedback for PR until the reviewer approves. The reviewer will then merge your branch with the respective staging branch.
-6) Once we have completed a certain milestone, we will release that milestone's staging branch to **main** branch, which is used for user acceptance if not for production.
->>>>>>> 206b3803
+6) Once we have completed a certain milestone, we will release that milestone's staging branch to **main** branch, which is used for user acceptance if not for production.